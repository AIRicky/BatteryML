--- conflicted
+++ resolved
@@ -12,13 +12,8 @@
 from pathlib import Path
 from scipy.signal import medfilt
 
-<<<<<<< HEAD
 from batteryml import BatteryData, CycleData
-
-=======
-from src import BatteryData, CycleData
 from scripts.preprocess import tqdm_wrapper
->>>>>>> 4ff5fa3e
 
 @njit
 def calc_Q(I, t, is_charge):  # noqa
